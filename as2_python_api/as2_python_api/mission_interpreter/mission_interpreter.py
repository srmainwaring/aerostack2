--- conflicted
+++ resolved
@@ -195,11 +195,7 @@
                 "No mission being executed, resume not allowed")
             return False
         self.paused = False
-<<<<<<< HEAD
         return self.current_behavior.resume(wait_result=False)
-=======
-        return self.current_behavior.resume()
->>>>>>> 1d7c0dc9
 
     def modify_current(self) -> bool:
         """Modify current item in mission"""
